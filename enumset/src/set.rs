--- conflicted
+++ resolved
@@ -100,13 +100,8 @@
 
 //region EnumSet operations
 impl<T: EnumSetType> EnumSet<T> {
-<<<<<<< HEAD
-    const EMPTY_REPR: Self = Self { __priv_repr: T::Repr::EMPTY };
-    const ALL_REPR: Self = Self { __priv_repr: T::ALL_BITS };
-=======
     const EMPTY_REPR: Self = EnumSet { repr: T::Repr::EMPTY };
     const ALL_REPR: Self = EnumSet { repr: T::ALL_BITS };
->>>>>>> e40e6a10
 
     /// Creates an empty `EnumSet`.
     #[inline(always)]
@@ -147,100 +142,12 @@
         T::VARIANT_COUNT
     }
 
-<<<<<<< HEAD
     set_common_methods!(T, T::Repr);
 
     /// Returns a set containing all enum variants not in this set.
     #[inline(always)]
     pub fn complement(&self) -> Self {
-        Self { __priv_repr: !self.__priv_repr & T::ALL_BITS }
-=======
-    /// Returns the number of elements in this set.
-    #[inline(always)]
-    pub fn len(&self) -> usize {
-        self.repr.count_ones() as usize
-    }
-    /// Returns `true` if the set contains no elements.
-    #[inline(always)]
-    pub fn is_empty(&self) -> bool {
-        self.repr.is_empty()
-    }
-    /// Removes all elements from the set.
-    #[inline(always)]
-    pub fn clear(&mut self) {
-        self.repr = T::Repr::EMPTY;
-    }
-
-    /// Returns `true` if `self` has no elements in common with `other`. This is equivalent to
-    /// checking for an empty intersection.
-    #[inline(always)]
-    pub fn is_disjoint(&self, other: Self) -> bool {
-        (*self & other).is_empty()
-    }
-    /// Returns `true` if the set is a superset of another, i.e., `self` contains at least all the
-    /// values in `other`.
-    #[inline(always)]
-    pub fn is_superset(&self, other: Self) -> bool {
-        (*self & other).repr == other.repr
-    }
-    /// Returns `true` if the set is a subset of another, i.e., `other` contains at least all
-    /// the values in `self`.
-    #[inline(always)]
-    pub fn is_subset(&self, other: Self) -> bool {
-        other.is_superset(*self)
-    }
-
-    /// Returns a set containing any elements present in either set.
-    #[inline(always)]
-    pub fn union(&self, other: Self) -> Self {
-        EnumSet { repr: self.repr | other.repr }
-    }
-    /// Returns a set containing every element present in both sets.
-    #[inline(always)]
-    pub fn intersection(&self, other: Self) -> Self {
-        EnumSet { repr: self.repr & other.repr }
-    }
-    /// Returns a set containing element present in `self` but not in `other`.
-    #[inline(always)]
-    pub fn difference(&self, other: Self) -> Self {
-        EnumSet { repr: self.repr.and_not(other.repr) }
-    }
-    /// Returns a set containing every element present in either `self` or `other`, but is not
-    /// present in both.
-    #[inline(always)]
-    pub fn symmetrical_difference(&self, other: Self) -> Self {
-        EnumSet { repr: self.repr ^ other.repr }
-    }
-    /// Returns a set containing all enum variants not in this set.
-    #[inline(always)]
-    pub fn complement(&self) -> Self {
-        EnumSet { repr: !self.repr & T::ALL_BITS }
-    }
-
-    /// Checks whether this set contains a value.
-    #[inline(always)]
-    pub fn contains(&self, value: T) -> bool {
-        self.repr.has_bit(value.enum_into_u32())
-    }
-
-    /// Adds a value to this set.
-    ///
-    /// If the set did not have this value present, `true` is returned.
-    ///
-    /// If the set did have this value present, `false` is returned.
-    #[inline(always)]
-    pub fn insert(&mut self, value: T) -> bool {
-        let contains = !self.contains(value);
-        self.repr.add_bit(value.enum_into_u32());
-        contains
-    }
-    /// Removes a value from this set. Returns whether the value was present in the set.
-    #[inline(always)]
-    pub fn remove(&mut self, value: T) -> bool {
-        let contains = self.contains(value);
-        self.repr.remove_bit(value.enum_into_u32());
-        contains
->>>>>>> e40e6a10
+        Self { repr: !self.repr & T::ALL_BITS }
     }
 
     /// Adds all elements in another set to this one.
@@ -276,120 +183,7 @@
     const CONST_OP_HELPER: Self::ConstOpHelper = T::CONST_OP_HELPER;
 }
 
-<<<<<<< HEAD
 set_common_impls!(EnumSet, EnumSetType);
-=======
-impl<T: EnumSetType> Default for EnumSet<T> {
-    /// Returns an empty set.
-    fn default() -> Self {
-        Self::new()
-    }
-}
-
-impl<T: EnumSetType, O: Into<EnumSet<T>>> Sub<O> for EnumSet<T> {
-    type Output = Self;
-    #[inline(always)]
-    fn sub(self, other: O) -> Self::Output {
-        self.difference(other.into())
-    }
-}
-impl<T: EnumSetType, O: Into<EnumSet<T>>> BitAnd<O> for EnumSet<T> {
-    type Output = Self;
-    #[inline(always)]
-    fn bitand(self, other: O) -> Self::Output {
-        self.intersection(other.into())
-    }
-}
-impl<T: EnumSetType, O: Into<EnumSet<T>>> BitOr<O> for EnumSet<T> {
-    type Output = Self;
-    #[inline(always)]
-    fn bitor(self, other: O) -> Self::Output {
-        self.union(other.into())
-    }
-}
-impl<T: EnumSetType, O: Into<EnumSet<T>>> BitXor<O> for EnumSet<T> {
-    type Output = Self;
-    #[inline(always)]
-    fn bitxor(self, other: O) -> Self::Output {
-        self.symmetrical_difference(other.into())
-    }
-}
-
-impl<T: EnumSetType, O: Into<EnumSet<T>>> SubAssign<O> for EnumSet<T> {
-    #[inline(always)]
-    fn sub_assign(&mut self, rhs: O) {
-        *self = *self - rhs;
-    }
-}
-impl<T: EnumSetType, O: Into<EnumSet<T>>> BitAndAssign<O> for EnumSet<T> {
-    #[inline(always)]
-    fn bitand_assign(&mut self, rhs: O) {
-        *self = *self & rhs;
-    }
-}
-impl<T: EnumSetType, O: Into<EnumSet<T>>> BitOrAssign<O> for EnumSet<T> {
-    #[inline(always)]
-    fn bitor_assign(&mut self, rhs: O) {
-        *self = *self | rhs;
-    }
-}
-impl<T: EnumSetType, O: Into<EnumSet<T>>> BitXorAssign<O> for EnumSet<T> {
-    #[inline(always)]
-    fn bitxor_assign(&mut self, rhs: O) {
-        *self = *self ^ rhs;
-    }
-}
-
-impl<T: EnumSetType> Not for EnumSet<T> {
-    type Output = Self;
-    #[inline(always)]
-    fn not(self) -> Self::Output {
-        self.complement()
-    }
-}
-
-impl<T: EnumSetType> From<T> for EnumSet<T> {
-    fn from(t: T) -> Self {
-        EnumSet::only(t)
-    }
-}
-
-impl<T: EnumSetType> PartialEq<T> for EnumSet<T> {
-    fn eq(&self, other: &T) -> bool {
-        self.repr == EnumSet::only(*other).repr
-    }
-}
-
-impl<T: EnumSetType + Debug> Debug for EnumSet<T> {
-    fn fmt(&self, f: &mut Formatter<'_>) -> core::fmt::Result {
-        // Note: We don't use `.debug_struct` to avoid splitting lines when using `{:x}`
-        f.write_str("EnumSet(")?;
-        let mut i = self.iter();
-        if let Some(v) = i.next() {
-            v.fmt(f)?;
-            for v in i {
-                f.write_str(" | ")?;
-                v.fmt(f)?;
-            }
-        }
-        f.write_str(")")?;
-        Ok(())
-    }
-}
-impl<T: EnumSetType + Display> Display for EnumSet<T> {
-    fn fmt(&self, f: &mut Formatter<'_>) -> core::fmt::Result {
-        let mut i = self.iter();
-        if let Some(v) = i.next() {
-            v.fmt(f)?;
-            for v in i {
-                f.write_str(" | ")?;
-                v.fmt(f)?;
-            }
-        }
-        Ok(())
-    }
-}
->>>>>>> e40e6a10
 
 #[cfg(feature = "defmt")]
 impl<T: EnumSetType + defmt::Format> defmt::Format for EnumSet<T> {
@@ -404,27 +198,6 @@
     }
 }
 
-<<<<<<< HEAD
-=======
-#[allow(clippy::derived_hash_with_manual_eq)] // This impl exists to change trait bounds only.
-impl<T: EnumSetType> Hash for EnumSet<T> {
-    fn hash<H: Hasher>(&self, state: &mut H) {
-        self.repr.hash(state)
-    }
-}
-#[allow(clippy::non_canonical_partial_ord_impl)]
-impl<T: EnumSetType> PartialOrd for EnumSet<T> {
-    fn partial_cmp(&self, other: &Self) -> Option<Ordering> {
-        self.repr.partial_cmp(&other.repr)
-    }
-}
-impl<T: EnumSetType> Ord for EnumSet<T> {
-    fn cmp(&self, other: &Self) -> Ordering {
-        self.repr.cmp(&other.repr)
-    }
-}
-
->>>>>>> e40e6a10
 #[cfg(feature = "serde")]
 impl<T: EnumSetType> Serialize for EnumSet<T> {
     fn serialize<S: serde::Serializer>(&self, serializer: S) -> Result<S::Ok, S::Error> {
